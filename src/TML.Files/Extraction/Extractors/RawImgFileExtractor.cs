﻿using System;
using System.Collections.Generic;
using System.IO;
using System.Runtime.InteropServices;
using SixLabors.ImageSharp;
using SixLabors.ImageSharp.PixelFormats;

namespace TML.Files.Extraction.Extractors
{
    /// <summary>
    ///     Extracts a .tmod <c>.rawimg</c> file to a <c>.png</c> file.
    /// </summary>
    public class RawImgFileExtractor : IFileExtractor
    {
        /// <inheritdoc cref="IFileExtractor.ShouldExtract"/>
        public bool ShouldExtract(TModFileEntry entry) {
            return Path.GetExtension(entry.Path) == ".rawimg";
        }

        /// <inheritdoc cref="IFileExtractor.Extract"/>
        public TModFileData Extract(TModFileEntry entry, byte[] data) {
            ReadOnlySpan<byte> span = data;
<<<<<<< HEAD
            int width = MemoryMarshal.Read<int>(span.Slice(4, 8));
            int height = MemoryMarshal.Read<int>(span.Slice(8, 12));
            Memory<byte> rgbaValues = data.AsMemory(12);
=======
            int width = MemoryMarshal.Read<int>(span.Slice(4, 4));
            int height = MemoryMarshal.Read<int>(span.Slice(8, 4));
            ReadOnlySpan<byte> rgbaValues = span.Slice(12);
>>>>>>> aa2eb29c

            using Image<Rgba32> image = Image.WrapMemory<Rgba32>(Configuration.Default, rgbaValues, width, height);

            using MemoryStream stream = new();
            image.SaveAsPng(stream);
            return new TModFileData(Path.ChangeExtension(entry.Path, ".png"), stream.ToArray());
        }
    }
}<|MERGE_RESOLUTION|>--- conflicted
+++ resolved
@@ -20,15 +20,9 @@
         /// <inheritdoc cref="IFileExtractor.Extract"/>
         public TModFileData Extract(TModFileEntry entry, byte[] data) {
             ReadOnlySpan<byte> span = data;
-<<<<<<< HEAD
-            int width = MemoryMarshal.Read<int>(span.Slice(4, 8));
-            int height = MemoryMarshal.Read<int>(span.Slice(8, 12));
-            Memory<byte> rgbaValues = data.AsMemory(12);
-=======
             int width = MemoryMarshal.Read<int>(span.Slice(4, 4));
             int height = MemoryMarshal.Read<int>(span.Slice(8, 4));
-            ReadOnlySpan<byte> rgbaValues = span.Slice(12);
->>>>>>> aa2eb29c
+            Memory<byte> rgbaValues = data.AsMemory(12);
 
             using Image<Rgba32> image = Image.WrapMemory<Rgba32>(Configuration.Default, rgbaValues, width, height);
 
